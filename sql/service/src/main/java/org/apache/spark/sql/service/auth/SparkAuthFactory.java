/**
 * Licensed to the Apache Software Foundation (ASF) under one
 * or more contributor license agreements.  See the NOTICE file
 * distributed with this work for additional information
 * regarding copyright ownership.  The ASF licenses this file
 * to you under the Apache License, Version 2.0 (the
 * "License"); you may not use this file except in compliance
 * with the License.  You may obtain a copy of the License at
 *
 *     http://www.apache.org/licenses/LICENSE-2.0
 *
 * Unless required by applicable law or agreed to in writing, software
 * distributed under the License is distributed on an "AS IS" BASIS,
 * WITHOUT WARRANTIES OR CONDITIONS OF ANY KIND, either express or implied.
 * See the License for the specific language governing permissions and
 * limitations under the License.
 */
package org.apache.spark.sql.service.auth;

import org.apache.hadoop.security.SaslRpcServer;
import org.apache.hadoop.security.SecurityUtil;
import org.apache.hadoop.security.UserGroupInformation;
import org.apache.hadoop.security.authentication.util.KerberosName;
import org.apache.hadoop.security.authorize.ProxyUsers;
import org.apache.spark.SparkConf;
import org.apache.spark.deploy.SparkHadoopUtil;
import org.apache.spark.sql.internal.SQLConf;
<<<<<<< HEAD
import org.apache.spark.sql.service.ReflectionUtils;
=======
import org.apache.spark.sql.service.SparkSQLEnv;
import org.apache.spark.sql.service.auth.shims.HadoopShims.KerberosNameShim;
import org.apache.spark.sql.service.auth.shims.ShimLoader;
>>>>>>> b4020c21
import org.apache.spark.sql.service.auth.thrift.HadoopThriftAuthBridge;
import org.apache.spark.sql.service.auth.thrift.HadoopThriftAuthBridge.Server.ServerMode;
import org.apache.spark.sql.service.auth.thrift.SparkDelegationTokenManager;
import org.apache.spark.sql.service.cli.ServiceSQLException;
import org.apache.spark.sql.service.cli.thrift.ThriftCLIService;
import org.apache.spark.sql.service.internal.ServiceConf;
import org.apache.thrift.TProcessorFactory;
import org.apache.thrift.transport.*;
import org.slf4j.Logger;
import org.slf4j.LoggerFactory;

import javax.security.auth.login.LoginException;
import javax.security.sasl.Sasl;
import java.io.IOException;
import java.lang.reflect.Field;
import java.lang.reflect.Method;
import java.util.*;

/**
 * This class helps in some aspects of authentication. It creates the proper Thrift classes for the
 * given configuration as well as helps with authenticating requests.
 */
public class SparkAuthFactory {
  private static final Logger LOG = LoggerFactory.getLogger(SparkAuthFactory.class);

  public enum AuthTypes {
    NOSASL("NOSASL"),
    NONE("NONE"),
    LDAP("LDAP"),
    KERBEROS("KERBEROS"),
    CUSTOM("CUSTOM"),
    PAM("PAM");

    private final String authType;

    AuthTypes(String authType) {
      this.authType = authType;
    }

    public String getAuthName() {
      return authType;
    }

  }

  private HadoopThriftAuthBridge.Server saslServer;
  private String authTypeStr;
  private final String transportMode;
  private final SQLConf conf;
  private SparkDelegationTokenManager delegationTokenManager = null;

  public static final String SS2_PROXY_USER = "spark.sql.thriftserver.proxy.user";
  public static final String SS2_CLIENT_TOKEN = "sparkserverClientToken";

  private static Field keytabFile = null;
  private static Method getKeytab = null;
  static {
    Class<?> clz = UserGroupInformation.class;
    try {
      keytabFile = clz.getDeclaredField("keytabFile");
      keytabFile.setAccessible(true);
    } catch (NoSuchFieldException nfe) {
      LOG.debug("Cannot find private field \"keytabFile\" in class: " +
        UserGroupInformation.class.getCanonicalName(), nfe);
      keytabFile = null;
    }

    try {
      getKeytab = clz.getDeclaredMethod("getKeytab");
      getKeytab.setAccessible(true);
    } catch(NoSuchMethodException nme) {
      LOG.debug("Cannot find private method \"getKeytab\" in class:" +
        UserGroupInformation.class.getCanonicalName(), nme);
      getKeytab = null;
    }
  }

  public SparkAuthFactory(SQLConf sqlConf) throws TTransportException, IOException {
    this.conf = sqlConf;
    transportMode = conf.getConf(ServiceConf.THRIFTSERVER_TRANSPORT_MODE());
    authTypeStr = conf.getConf(ServiceConf.THRIFTSERVER_AUTHENTICATION());

    // In http mode we use NOSASL as the default auth type
    if ("http".equalsIgnoreCase(transportMode)) {
      if (authTypeStr == null) {
        authTypeStr = AuthTypes.NOSASL.getAuthName();
      }
    } else {
      if (authTypeStr == null) {
        authTypeStr = AuthTypes.NONE.getAuthName();
      }
      if (authTypeStr.equalsIgnoreCase(AuthTypes.KERBEROS.getAuthName())) {
        String principal = conf.getConf(ServiceConf.THRIFTSERVER_KERBEROS_PRINCIPAL());
        String keytab = conf.getConf(ServiceConf.THRIFTSERVER_KERBEROS_KEYTAB());
        if (needUgiLogin(UserGroupInformation.getCurrentUser(),
<<<<<<< HEAD
          SecurityUtil.getServerPrincipal(principal, "0.0.0.0"), keytab)) {
          saslServer = HadoopThriftAuthBridge.getInstance().createServer(keytab, principal);
=======
            SecurityUtil.getServerPrincipal(principal, "0.0.0.0"), keytab)) {
          saslServer = ShimLoader.getHadoopThriftAuthBridge().createServer(keytab, principal);
>>>>>>> b4020c21
        } else {
          // Using the default constructor to avoid unnecessary UGI login.
          saslServer = new HadoopThriftAuthBridge.Server();
        }

        // start delegation token manager
        delegationTokenManager = new SparkDelegationTokenManager();
        // Todo Support for UT about SparkAuthFactory, need changed for better way
        SparkConf sparkConf = null;
        if (SparkSQLEnv.sparkContext() != null) {
          sparkConf = SparkSQLEnv.sparkContext().conf();
        } else {
          sparkConf = new SparkConf();
        }
        delegationTokenManager.startDelegationTokenSecretManager(
            SparkHadoopUtil.get().newConfiguration(sparkConf), ServerMode.HIVESERVER2);
        saslServer.setSecretManager(delegationTokenManager.getSecretManager());
      }
    }
  }

  public Map<String, String> getSaslProperties() {
    Map<String, String> saslProps = new HashMap<String, String>();
    SaslQOP saslQOP = SaslQOP.fromString(conf.getConf(ServiceConf.THRIFTSERVER_THRIFT_SASL_QOP()));
    saslProps.put(Sasl.QOP, saslQOP.toString());
    saslProps.put(Sasl.SERVER_AUTH, "true");
    return saslProps;
  }

  public TTransportFactory getAuthTransFactory() throws LoginException {
    TTransportFactory transportFactory;
    if (authTypeStr.equalsIgnoreCase(AuthTypes.KERBEROS.getAuthName())) {
      try {
        transportFactory = saslServer.createTransportFactory(getSaslProperties());
      } catch (TTransportException e) {
        throw new LoginException(e.getMessage());
      }
    } else if (authTypeStr.equalsIgnoreCase(AuthTypes.NONE.getAuthName())) {
      transportFactory = PlainSaslHelper.getPlainTransportFactory(authTypeStr);
    } else if (authTypeStr.equalsIgnoreCase(AuthTypes.LDAP.getAuthName())) {
      transportFactory = PlainSaslHelper.getPlainTransportFactory(authTypeStr);
    } else if (authTypeStr.equalsIgnoreCase(AuthTypes.PAM.getAuthName())) {
      transportFactory = PlainSaslHelper.getPlainTransportFactory(authTypeStr);
    } else if (authTypeStr.equalsIgnoreCase(AuthTypes.NOSASL.getAuthName())) {
      transportFactory = new TTransportFactory();
    } else if (authTypeStr.equalsIgnoreCase(AuthTypes.CUSTOM.getAuthName())) {
      transportFactory = PlainSaslHelper.getPlainTransportFactory(authTypeStr);
    } else {
      throw new LoginException("Unsupported authentication type " + authTypeStr);
    }
    return transportFactory;
  }

  /**
   * Returns the thrift processor factory for SparkThriftServer running in binary mode
   * @param service
   * @return
   * @throws LoginException
   */
  public TProcessorFactory getAuthProcFactory(ThriftCLIService service) throws LoginException {
    if (authTypeStr.equalsIgnoreCase(AuthTypes.KERBEROS.getAuthName())) {
      return KerberosSaslHelper.getKerberosProcessorFactory(saslServer, service);
    } else {
      return PlainSaslHelper.getPlainProcessorFactory(service);
    }
  }

  public String getRemoteUser() {
    return saslServer == null ? null : saslServer.getRemoteUser();
  }

  public String getIpAddress() {
    if (saslServer == null || saslServer.getRemoteAddress() == null) {
      return null;
    } else {
      return saslServer.getRemoteAddress().getHostAddress();
    }
  }

  public String getUserAuthMechanism() {
    return saslServer == null ? null : saslServer.getUserAuthMechanism();
  }

  public boolean isSASLKerberosUser() {
    return SaslRpcServer.AuthMethod.KERBEROS.getMechanismName().equals(getUserAuthMechanism())
        || SaslRpcServer.AuthMethod.TOKEN.getMechanismName().equals(getUserAuthMechanism());
  }

  // Perform kerberos login using the hadoop shim API if the configuration is available
  public static void loginFromKeytab(SQLConf sqlConf) throws IOException {
    String principal = sqlConf.getConf(ServiceConf.THRIFTSERVER_KERBEROS_PRINCIPAL());
    String keyTabFile = sqlConf.getConf(ServiceConf.THRIFTSERVER_KERBEROS_KEYTAB());
    if (principal.isEmpty() || keyTabFile.isEmpty()) {
      throw new IOException("SparkThriftServer Kerberos principal or keytab " +
          "is not correctly configured");
    } else {
      UserGroupInformation.loginUserFromKeytab(
          SecurityUtil.getServerPrincipal(principal, "0.0.0.0"), keyTabFile);
    }
  }

  // Perform SPNEGO login using the hadoop shim API if the configuration is available
  public static UserGroupInformation loginFromSpnegoKeytabAndReturnUGI(SQLConf sqlConf)
    throws IOException {
    String principal = sqlConf.getConf(ServiceConf.THRIFTSERVER_SPNEGO_PRINCIPAL());
    String keyTabFile = sqlConf.getConf(ServiceConf.THRIFTSERVER_SPNEGO_KEYTAB());
    if (principal.isEmpty() || keyTabFile.isEmpty()) {
      throw new IOException("SparkThriftServer SPNEGO" +
          " principal or keytab is not correctly configured");
    } else {
      return UserGroupInformation.loginUserFromKeytabAndReturnUGI(
          SecurityUtil.getServerPrincipal(principal, "0.0.0.0"), keyTabFile);
    }
  }

  // retrieve delegation token for the given user
  public String getDelegationToken(String owner, String renewer, String remoteAddr)
      throws ServiceSQLException {
    if (delegationTokenManager == null) {
      throw new ServiceSQLException(
          "Delegation token only supported over kerberos authentication", "08S01");
    }

    try {
      String tokenStr = delegationTokenManager.getDelegationTokenWithService(owner, renewer,
              SS2_CLIENT_TOKEN, remoteAddr);
      if (tokenStr == null || tokenStr.isEmpty()) {
        throw new ServiceSQLException(
            "Received empty retrieving delegation token for user " + owner, "08S01");
      }
      return tokenStr;
    } catch (IOException e) {
      throw new ServiceSQLException(
          "Error retrieving delegation token for user " + owner, "08S01", e);
    } catch (InterruptedException e) {
      throw new ServiceSQLException("delegation token retrieval interrupted", "08S01", e);
    }
  }

  // cancel given delegation token
  public void cancelDelegationToken(String delegationToken) throws ServiceSQLException {
    if (delegationTokenManager == null) {
      throw new ServiceSQLException(
          "Delegation token only supported over kerberos authentication", "08S01");
    }
    try {
      delegationTokenManager.cancelDelegationToken(delegationToken);
    } catch (IOException e) {
      throw new ServiceSQLException(
          "Error canceling delegation token " + delegationToken, "08S01", e);
    }
  }

  public void renewDelegationToken(String delegationToken) throws ServiceSQLException {
    if (delegationTokenManager == null) {
      throw new ServiceSQLException(
          "Delegation token only supported over kerberos authentication", "08S01");
    }
    try {
      delegationTokenManager.renewDelegationToken(delegationToken);
    } catch (IOException e) {
      throw new ServiceSQLException(
          "Error renewing delegation token " + delegationToken, "08S01", e);
    }
  }

  public String verifyDelegationToken(String delegationToken) throws ServiceSQLException {
    if (delegationTokenManager == null) {
      throw new ServiceSQLException(
          "Delegation token only supported over kerberos authentication", "08S01");
    }
    try {
      return delegationTokenManager.verifyDelegationToken(delegationToken);
    } catch (IOException e) {
      String msg =  "Error verifying delegation token " + delegationToken;
      LOG.error(msg, e);
      throw new ServiceSQLException(msg, "08S01", e);
    }
  }

  public String getUserFromToken(String delegationToken) throws ServiceSQLException {
    if (delegationTokenManager == null) {
      throw new ServiceSQLException(
          "Delegation token only supported over kerberos authentication", "08S01");
    }
    try {
      return delegationTokenManager.getUserFromToken(delegationToken);
    } catch (IOException e) {
      throw new ServiceSQLException(
          "Error extracting user from delegation token " + delegationToken, "08S01", e);
    }
  }

  public static void verifyProxyAccess(String realUser, String proxyUser, String ipAddress,
    org.apache.hadoop.conf.Configuration conf) throws ServiceSQLException {
    try {
      UserGroupInformation sessionUgi;
      if (UserGroupInformation.isSecurityEnabled()) {
        KerberosName kerbName = new KerberosName(realUser);
        sessionUgi = UserGroupInformation.createProxyUser(
            kerbName.getServiceName(), UserGroupInformation.getLoginUser());
      } else {
        sessionUgi = UserGroupInformation.createRemoteUser(realUser);
      }
      if (!proxyUser.equalsIgnoreCase(realUser)) {
        ProxyUsers.refreshSuperUserGroupsConfiguration(conf);
        ProxyUsers.authorize(UserGroupInformation.createProxyUser(proxyUser, sessionUgi),
            ipAddress, null);
      }
    } catch (IOException e) {
      throw new ServiceSQLException(
        "Failed to validate proxy privilege of " + realUser + " for " + proxyUser, "08S01", e);
    }
  }

  public static boolean needUgiLogin(UserGroupInformation ugi, String principal, String keytab) {
    return null == ugi || !ugi.hasKerberosCredentials() || !ugi.getUserName().equals(principal) ||
      !Objects.equals(keytab, getKeytabFromUgi());
  }

  private static String getKeytabFromUgi() {
    synchronized (UserGroupInformation.class) {
      try {
        if (keytabFile != null) {
          return (String) keytabFile.get(null);
        } else if (getKeytab != null) {
          return (String) getKeytab.invoke(UserGroupInformation.getCurrentUser());
        } else {
          return null;
        }
      } catch (Exception e) {
        LOG.debug("Fail to get keytabFile path via reflection", e);
        return null;
      }
    }
  }
}<|MERGE_RESOLUTION|>--- conflicted
+++ resolved
@@ -25,13 +25,7 @@
 import org.apache.spark.SparkConf;
 import org.apache.spark.deploy.SparkHadoopUtil;
 import org.apache.spark.sql.internal.SQLConf;
-<<<<<<< HEAD
-import org.apache.spark.sql.service.ReflectionUtils;
-=======
 import org.apache.spark.sql.service.SparkSQLEnv;
-import org.apache.spark.sql.service.auth.shims.HadoopShims.KerberosNameShim;
-import org.apache.spark.sql.service.auth.shims.ShimLoader;
->>>>>>> b4020c21
 import org.apache.spark.sql.service.auth.thrift.HadoopThriftAuthBridge;
 import org.apache.spark.sql.service.auth.thrift.HadoopThriftAuthBridge.Server.ServerMode;
 import org.apache.spark.sql.service.auth.thrift.SparkDelegationTokenManager;
@@ -127,13 +121,8 @@
         String principal = conf.getConf(ServiceConf.THRIFTSERVER_KERBEROS_PRINCIPAL());
         String keytab = conf.getConf(ServiceConf.THRIFTSERVER_KERBEROS_KEYTAB());
         if (needUgiLogin(UserGroupInformation.getCurrentUser(),
-<<<<<<< HEAD
           SecurityUtil.getServerPrincipal(principal, "0.0.0.0"), keytab)) {
           saslServer = HadoopThriftAuthBridge.getInstance().createServer(keytab, principal);
-=======
-            SecurityUtil.getServerPrincipal(principal, "0.0.0.0"), keytab)) {
-          saslServer = ShimLoader.getHadoopThriftAuthBridge().createServer(keytab, principal);
->>>>>>> b4020c21
         } else {
           // Using the default constructor to avoid unnecessary UGI login.
           saslServer = new HadoopThriftAuthBridge.Server();
