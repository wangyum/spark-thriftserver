/*
 * Licensed to the Apache Software Foundation (ASF) under one or more
 * contributor license agreements.  See the NOTICE file distributed with
 * this work for additional information regarding copyright ownership.
 * The ASF licenses this file to You under the Apache License, Version 2.0
 * (the "License"); you may not use this file except in compliance with
 * the License.  You may obtain a copy of the License at
 *
 *    http://www.apache.org/licenses/LICENSE-2.0
 *
 * Unless required by applicable law or agreed to in writing, software
 * distributed under the License is distributed on an "AS IS" BASIS,
 * WITHOUT WARRANTIES OR CONDITIONS OF ANY KIND, either express or implied.
 * See the License for the specific language governing permissions and
 * limitations under the License.
 */

package org.apache.spark.sql.service

import java.util.Locale
import java.util.concurrent.atomic.AtomicBoolean

import scala.collection.mutable
import scala.collection.mutable.ArrayBuffer

import org.apache.spark.{SparkConf, SparkContext}
import org.apache.spark.annotation.DeveloperApi
import org.apache.spark.internal.Logging
import org.apache.spark.internal.config.UI.UI_ENABLED
import org.apache.spark.scheduler.{SparkListener, SparkListenerApplicationEnd, SparkListenerJobStart}
import org.apache.spark.sql.{SparkSession, SQLContext}
import org.apache.spark.sql.internal.SQLConf
import org.apache.spark.sql.internal.StaticSQLConf.CATALOG_IMPLEMENTATION
import org.apache.spark.sql.service.cli.CLIService
import org.apache.spark.sql.service.cli.thrift.{ThriftBinaryCLIService, ThriftCLIService, ThriftHttpCLIService}
import org.apache.spark.sql.service.internal.ServiceConf
import org.apache.spark.sql.service.ui.ThriftServerTab
import org.apache.spark.util.{ShutdownHookManager, Utils}

/**
 * The main entry point for the Spark SQL port of SparkThriftServer.
 * Starts up a `SparkSQLContext` and a `SparkThriftServer` thrift server.
 */
object SparkThriftServer extends Logging {
  var uiTab: Option[ThriftServerTab] = None
  var listener: SparkThriftServerListener = _

  /**
   * :: DeveloperApi ::
   * Starts a new thrift server with the given context.
   */
  @DeveloperApi
  def startWithContext(sqlContext: SQLContext): SparkThriftServer = {
    val server = new SparkThriftServer(sqlContext)

    server.init(sqlContext.sparkContext.conf)
    server.start()
    listener = new SparkThriftServerListener(server, sqlContext.conf)
    sqlContext.sparkContext.addSparkListener(listener)
    uiTab = if (sqlContext.sparkContext.getConf.get(UI_ENABLED)) {
      Some(new ThriftServerTab(sqlContext.sparkContext))
    } else {
      None
    }
    server
  }

  def isHTTPTransportMode(sparkConf: SparkConf): Boolean = {
    var transportMode = System.getenv("THRIFTSERVER_TRANSPORT_MODE")
    if (transportMode == null) {
      transportMode = sparkConf.get(ServiceConf.THRIFTSERVER_TRANSPORT_MODE)
    }
    if (transportMode != null && transportMode.equalsIgnoreCase("http")) {
      true
    } else {
      false
    }
  }

  def main(args: Array[String]): Unit = {
    Utils.initDaemon(log)
    logInfo("Starting SparkContext")
    val spark = initSparkSession()

    ShutdownHookManager.addShutdownHook { () =>
      spark.stop()
      uiTab.foreach(_.detach())
    }

    try {
      val server = new SparkThriftServer(spark.sqlContext)
      server.init(spark.sparkContext.conf)
      server.start()
      logInfo("SparkThriftServer started")
      listener = new SparkThriftServerListener(server, spark.sqlContext.conf)
      spark.sparkContext.addSparkListener(listener)
      uiTab = if (spark.sparkContext.getConf.get(UI_ENABLED)) {
        Some(new ThriftServerTab(spark.sparkContext))
      } else {
        None
      }
      // If application was killed before SparkThriftServer start successfully then SparkSubmit
      // process can not exit, so check whether if SparkContext was stopped.
      if (spark.sparkContext.stopped.get()) {
        logError("SparkContext has stopped even if SparkThriftServer has started, so exit")
        System.exit(-1)
      }
    } catch {
      case e: Exception =>
        logError("Error starting SparkThriftServer", e)
        System.exit(-1)
    }
  }

  private def initSparkSession(): SparkSession = {
    val sparkConf = new SparkConf(loadDefaults = true)
    val builder = SparkSession.builder().config(sparkConf)
    val sparkSession = if (sparkConf.get(CATALOG_IMPLEMENTATION.key, "hive")
      .toLowerCase(Locale.ROOT) == "hive") {
      if (SparkSession.hiveClassesArePresent) {
        builder.enableHiveSupport().getOrCreate()
      } else {
        builder.config(CATALOG_IMPLEMENTATION.key, "in-memory")
        builder.getOrCreate()
      }
    } else {
      builder.getOrCreate()
    }

    // SPARK-29604: force initialization of the session state with the Spark class loader,
    // instead of having it happen during the initialization of the Hive client (which may use a
    // different class loader).
    sparkSession.sessionState
    sparkSession
  }

  private[service] class SessionInfo(
      val sessionId: String,
      val startTimestamp: Long,
      val ip: String,
      val userName: String) {
    var finishTimestamp: Long = 0L
    var totalExecution: Int = 0
    def totalTime: Long = {
      if (finishTimestamp == 0L) {
        System.currentTimeMillis - startTimestamp
      } else {
        finishTimestamp - startTimestamp
      }
    }
  }

  private[service] object ExecutionState extends Enumeration {
    val STARTED, COMPILED, CANCELED, FAILED, FINISHED, CLOSED = Value
    type ExecutionState = Value
  }

  private[service] class ExecutionInfo(
      val statement: String,
      val sessionId: String,
      val startTimestamp: Long,
      val userName: String) {
    var finishTimestamp: Long = 0L
    var closeTimestamp: Long = 0L
    var executePlan: String = ""
    var detail: String = ""
    var state: ExecutionState.Value = ExecutionState.STARTED
    val jobId: ArrayBuffer[String] = ArrayBuffer[String]()
    var groupId: String = ""
    def totalTime(endTime: Long): Long = {
      if (endTime == 0L) {
        System.currentTimeMillis - startTimestamp
      } else {
        endTime - startTimestamp
      }
    }
  }


  /**
   * An inner sparkListener called in sc.stop to clean up the SparkThriftServer
   */
  class SparkThriftServerListener(
      val server: SparkThriftServer,
      val conf: SQLConf) extends SparkListener {

    override def onApplicationEnd(applicationEnd: SparkListenerApplicationEnd): Unit = {
      server.stop()
    }
    private val sessionList = new mutable.LinkedHashMap[String, SessionInfo]
    private val executionList = new mutable.LinkedHashMap[String, ExecutionInfo]
    private val retainedStatements = conf.getConf(SQLConf.THRIFTSERVER_UI_STATEMENT_LIMIT)
    private val retainedSessions = conf.getConf(SQLConf.THRIFTSERVER_UI_SESSION_LIMIT)

    def getOnlineSessionNum: Int = synchronized {
      sessionList.count(_._2.finishTimestamp == 0)
    }

    def isExecutionActive(execInfo: ExecutionInfo): Boolean = {
      !(execInfo.state == ExecutionState.FAILED ||
        execInfo.state == ExecutionState.CANCELED ||
        execInfo.state == ExecutionState.CLOSED)
    }

    /**
     * When an error or a cancellation occurs, we set the finishTimestamp of the statement.
     * Therefore, when we count the number of running statements, we need to exclude errors and
     * cancellations and count all statements that have not been closed so far.
     */
    def getTotalRunning: Int = synchronized {
      executionList.count {
        case (_, v) => isExecutionActive(v)
      }
    }

    def getSessionList: Seq[SessionInfo] = synchronized { sessionList.values.toSeq }

    def getSession(sessionId: String): Option[SessionInfo] = synchronized {
      sessionList.get(sessionId)
    }

    def getExecutionList: Seq[ExecutionInfo] = synchronized { executionList.values.toSeq }

    override def onJobStart(jobStart: SparkListenerJobStart): Unit = synchronized {
      for {
        props <- Option(jobStart.properties)
        groupId <- Option(props.getProperty(SparkContext.SPARK_JOB_GROUP_ID))
        (_, info) <- executionList if info.groupId == groupId
      } {
        info.jobId += jobStart.jobId.toString
        info.groupId = groupId
      }
    }

    def onSessionCreated(ip: String, sessionId: String, userName: String = "UNKNOWN"): Unit = {
      synchronized {
        val info = new SessionInfo(sessionId, System.currentTimeMillis, ip, userName)
        sessionList.put(sessionId, info)
        trimSessionIfNecessary()
      }
    }

    def onSessionClosed(sessionId: String): Unit = synchronized {
      sessionList(sessionId).finishTimestamp = System.currentTimeMillis
      trimSessionIfNecessary()
    }

    def onStatementStart(
        id: String,
        sessionId: String,
        statement: String,
        groupId: String,
        userName: String = "UNKNOWN"): Unit = synchronized {
      val info = new ExecutionInfo(statement, sessionId, System.currentTimeMillis, userName)
      info.state = ExecutionState.STARTED
      executionList.put(id, info)
      trimExecutionIfNecessary()
      sessionList(sessionId).totalExecution += 1
      executionList(id).groupId = groupId
    }

    def onStatementParsed(id: String, executionPlan: String): Unit = synchronized {
      executionList(id).executePlan = executionPlan
      executionList(id).state = ExecutionState.COMPILED
    }

    def onStatementCanceled(id: String): Unit = synchronized {
      executionList(id).finishTimestamp = System.currentTimeMillis
      executionList(id).state = ExecutionState.CANCELED
      trimExecutionIfNecessary()
    }

    def onStatementError(id: String, errorMsg: String, errorTrace: String): Unit = synchronized {
      executionList(id).finishTimestamp = System.currentTimeMillis
      executionList(id).detail = errorMsg
      executionList(id).state = ExecutionState.FAILED
      trimExecutionIfNecessary()
    }

    def onStatementFinish(id: String): Unit = synchronized {
      executionList(id).finishTimestamp = System.currentTimeMillis
      executionList(id).state = ExecutionState.FINISHED
      trimExecutionIfNecessary()
    }

    def onOperationClosed(id: String): Unit = synchronized {
      executionList(id).closeTimestamp = System.currentTimeMillis
      executionList(id).state = ExecutionState.CLOSED
    }

    private def trimExecutionIfNecessary() = {
      if (executionList.size > retainedStatements) {
        val toRemove = math.max(retainedStatements / 10, 1)
        executionList.filter(_._2.finishTimestamp != 0).take(toRemove).foreach { s =>
          executionList.remove(s._1)
        }
      }
    }

    private def trimSessionIfNecessary() = {
      if (sessionList.size > retainedSessions) {
        val toRemove = math.max(retainedSessions / 10, 1)
        sessionList.filter(_._2.finishTimestamp != 0).take(toRemove).foreach { s =>
          sessionList.remove(s._1)
        }
      }

    }
  }
}

private[spark] class SparkThriftServer(sqlContext: SQLContext)
  extends CompositeService(classOf[SparkThriftServer].getCanonicalName) with Logging {

  import SparkThriftServer._

  // state is tracked internally so that the server only attempts to shut down if it successfully
  // started, and then once only.
  private val started = new AtomicBoolean(false)

  private var cliService: CLIService = _
  private var thriftCLIService: ThriftCLIService = _

<<<<<<< HEAD
  override def init(sqlConf: SQLConf): Unit = {
    cliService = new CLIService(sqlContext)
=======
  override def init(sparkConf: SparkConf): Unit = {
    cliService = new CLIService(this, sqlContext)
>>>>>>> b6e9fe28
    addService(cliService)
    if (isHTTPTransportMode(sparkConf)) {
      thriftCLIService = new ThriftHttpCLIService(cliService, sqlContext)
    } else {
      thriftCLIService = new ThriftBinaryCLIService(cliService, sqlContext)
    }
    addService(thriftCLIService)
    super.init(sparkConf)
  }

  override def start(): Unit = {
    super.start()
    started.set(true)
  }

  override def stop(): Unit = {
    if (started.getAndSet(false)) {
      logInfo("Shutting down SparkThriftServer")
      super.stop()
    }
  }
}<|MERGE_RESOLUTION|>--- conflicted
+++ resolved
@@ -321,13 +321,8 @@
   private var cliService: CLIService = _
   private var thriftCLIService: ThriftCLIService = _
 
-<<<<<<< HEAD
-  override def init(sqlConf: SQLConf): Unit = {
-    cliService = new CLIService(sqlContext)
-=======
   override def init(sparkConf: SparkConf): Unit = {
     cliService = new CLIService(this, sqlContext)
->>>>>>> b6e9fe28
     addService(cliService)
     if (isHTTPTransportMode(sparkConf)) {
       thriftCLIService = new ThriftHttpCLIService(cliService, sqlContext)
